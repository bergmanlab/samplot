#!/usr/bin/env python
import sys
import numpy as np
import matplotlib
matplotlib.use('Agg')
import matplotlib.gridspec as gridspec
import pylab
import random
import pysam
import os
import re
import statistics
import random
from optparse import OptionParser

marker_size = 4

def calc_query_pos_from_cigar(cigar, strand):
    cigar_ops = [[int(op[0]),op[1]] for op in re.findall('(\d+)([A-Za-z])', cigar)]

    order_ops = cigar_ops
    if not strand: # - strand
        order_ops = order_ops[::-1]

    qs_pos = 0
    qe_pos = 0
    q_len = 0

    for op_position  in range(len(cigar_ops)):
        op_len = cigar_ops[op_position][0]
        op_type = cigar_ops[op_position][1]

        if op_position == 0 and ( op_type == 'H' or op_type == 'S' ):
            qs_pos += op_len
            qe_pos += op_len
            q_len += op_len
        elif op_type == 'H' or op_type == 'S':
            q_len += op_len
        elif op_type == 'M' or op_type == 'I':
            qe_pos += op_len
            q_len += op_len

    return qs_pos, qe_pos

parser = OptionParser()

parser.add_option("-n",
                  dest="titles",
                  help="Plot title (CSV) ");

parser.add_option("-r",
                  dest="reference",
                  help="Reference file for CRAM");

parser.add_option("-z",
                  dest="z",
                  type=int,
                  default=4,
                  help="Number of stdevs from the mean (default 4)");

parser.add_option("-b",
                  dest="bams",
                  help="Bam file names (CSV)")

parser.add_option("-o",
                  dest="output_file",
                  help="Output file name")

parser.add_option("-s",
                  dest="start",
                  help="Start range")

parser.add_option("-e",
                  dest="end",
                  help="End range")

parser.add_option("-c",
                  dest="chrom",
                  help="Chromosome range")

parser.add_option("-w",
                  dest="window",
                  type=int,
                  help="Window size (count of bases to include), default(0.5 * len)")

parser.add_option("-d",
                  dest="max_depth",
                  type=int,
                  help="Sampling depth(100 per 1kb)")

parser.add_option("-t",
                  dest="sv_type",
                  help="SV type")

parser.add_option("-T",
                  dest="transcript_file",
                  help="GFF of transcripts")

parser.add_option("-a",
                  dest="output_args",
                  action="store_true",
                  default=False,
                  help="Write commandline arguments to a .json file (named after output_file")


(options, args) = parser.parse_args()
if not options.output_file:
    parser.error('Output file not given')

window = int((int(options.end) - int(options.start))/2)
if options.window:
    window = options.window

mapping_positions = []
all_pairs = []
all_plot_splits = []

# Get pairs and split
for bam_file_name in options.bams.split(','):
    bam_file = None
    if not options.reference:
        bam_file = pysam.AlignmentFile(bam_file_name, "rb")
    else:
        bam_file = pysam.AlignmentFile(bam_file_name, \
                                       "rc", \
                                       reference_filename=options.reference)
    pairs = {}

    plot_reads = []
    plot_splits = []

    for read in bam_file.fetch(options.chrom,
                               int(options.start) - window,
                               int(options.end) + window):

        if not read.is_secondary and read.has_tag('SA'):
            qs_pos, qe_pos = calc_query_pos_from_cigar(read.cigarstring, \
                                                       (not read.is_reverse))

            split=[[read.reference_end, not read.is_reverse, qs_pos]]

            for sa in read.get_tag('SA').split(';'):
                if len(sa) == 0:
                    continue


                pos = int(sa.split(',')[1])
                strand = sa.split(',')[2] == '+'
                qs_pos, qe_pos = \
                        calc_query_pos_from_cigar(read.cigarstring, strand)
                split.append([pos,strand,qs_pos])

            plot_splits.append(split)

        if (read.is_paired):
            if (read.reference_end) :
                if read.query_name not in pairs:
                    pairs[read.query_name] = []
                pairs[read.query_name].append(read)
        else:
            if (read.reference_end) :
                plot_reads.append([read.reference_start, read.reference_end])


    plot_pairs = []
    
    for pair in pairs:
        if len(pairs[pair]) == 2:
            plot_pairs.append([[pairs[pair][0].reference_start,
                                pairs[pair][0].reference_end,
                                not(pairs[pair][0].is_reverse)],
                               [pairs[pair][1].reference_start,
                                pairs[pair][1].reference_end,
                                not(pairs[pair][1].is_reverse)]])

            mapping_positions.append(pairs[pair][0].reference_start)
            if pairs[pair][0].reference_end:
                mapping_positions.append(pairs[pair][0].reference_end)

            mapping_positions.append(pairs[pair][1].reference_start)
            if pairs[pair][1].reference_end:
                mapping_positions.append(pairs[pair][1].reference_end)

    plot_pairs.sort(key=lambda x: x[1][1] - x[0][0])
    all_pairs.append(plot_pairs)
    all_plot_splits.append(plot_splits)

all_plot_depths = []
max_plot_depth = 0 

#Get coverage
for bam_file_name in options.bams.split(','):
    plot_depths = []
    bam_file = None

    if not options.reference:
        bam_file = pysam.AlignmentFile(bam_file_name, "rb")
    else:
        bam_file = pysam.AlignmentFile(bam_file_name, \
                                       "rc", \
                                       reference_filename=options.reference)

    for depth in bam_file.pileup(options.chrom,
                               int(options.start) - window - 500,
                               int(options.end) + window + 500):

        #if depth.reference_pos > int(options.start) - window and \
                #depth.reference_pos <  int(options.end) + window :

            plot_depths.append([depth.reference_pos,depth.nsegments])


    a = [x[0] for x in plot_depths]

    alld = set(range( int(options.start) - window - 500,int(options.end) + window + 500))
    rem = alld - set(a)
    plot_depths.extend([r, 0] for r in rem)

    max_plot_depth = max(max_plot_depth,max([x[1] for x in plot_depths]))
    all_plot_depths.append(plot_depths)


range_min = min(mapping_positions) if len(mapping_positions)>0 else int(options.start) - window - 500
range_max = max(mapping_positions) if len(mapping_positions)>0 else int(options.end) + window + 500

# Sample +/- pairs in the normal insert size range
if options.max_depth:
    max_depth=options.max_depth
    sampled_plot_pairs = [] 
    
    for plot_pairs in all_pairs:
        sampled_plot_pair = []
        plus_minus_pairs = []

        for pair in plot_pairs:

            if pair[0][2] == True and pair[1][2] == False:
                plus_minus_pairs.append(pair)
            else:
                sampled_plot_pair.append(pair)

        if len(plus_minus_pairs) > max_depth:
            lens = [pair[1][1] - pair[0][0] for pair in plus_minus_pairs]
            mean = statistics.mean(lens)
            stdev = statistics.stdev(lens)

            outside_norm = [pair for pair in plus_minus_pairs \
<<<<<<< HEAD
                        if pair[1][1] - pair[0][0] >= (mean + 4*stdev)]
            inside_norm = [pair for pair in plus_minus_pairs \
                        if pair[1][1] - pair[0][0] < (mean + 2*stdev)]
=======
                        if pair[1][1] - pair[0][0] >= (mean + options.z*stdev)]
            inside_norm = [pair for pair in plus_minus_pairs \
                        if pair[1][1] - pair[0][0] < (mean + options.z*stdev)]
>>>>>>> c471bcee

            sampled_plot_pair += outside_norm
            if len(inside_norm) > max_depth:
                sampled_plot_pair += random.sample(inside_norm, max_depth)
            else:
                sampled_plot_pair += inside_norm
        else:
            sampled_plot_pair+=plus_minus_pairs
<<<<<<< HEAD
=======

>>>>>>> c471bcee
        sampled_plot_pairs.append(sampled_plot_pair)
    all_pairs = sampled_plot_pairs

matplotlib.rcParams.update({'font.size': 12})

height = 1.1 + (1.33 * len(options.bams.split(',')))
fig = matplotlib.pyplot.figure(figsize=(8,height),dpi=300)
fig.subplots_adjust( left=0.075, right=.85, bottom=.15, top=0.9)

num_ax = len(options.bams.split(','))+1

if options.transcript_file:
    num_ax+=1

ax_i = 1

ratios = [1] + [10] * len(options.bams.split(','))

if options.transcript_file:
    ratios += [2]

gs = gridspec.GridSpec(num_ax, 1, height_ratios = ratios)

for plot_pairs in all_pairs:
    ax =  matplotlib.pyplot.subplot(gs[ax_i])
    bam_file.close()

    c = 0
    min_insert_size=3000000
    max_insert_size=0

    # Plot pairs
    for plot_pair in plot_pairs:
        p = [float(plot_pair[0][1] - range_min)/float(range_max - range_min), \
            float(plot_pair[1][0] - range_min)/float(range_max - range_min)]

        insert_size = plot_pair[1][1] - plot_pair[0][0]
        min_insert_size = min(min_insert_size, insert_size)
        max_insert_size = max(max_insert_size, insert_size)

        colors = {
                (True, False): 'black',
                (False, True): 'red',
                (False, False): 'blue',
                (True, True): 'green',
                }
        color = colors[(plot_pair[0][2], plot_pair[1][2])]

        ax.plot(p,\
                [insert_size,insert_size],\
                '-',color=color, \
                alpha=0.25, \
                lw=0.5, \
                marker='s', \
                markersize=marker_size)

        c+=1

    # Plot splits
    for split in all_plot_splits[ax_i - 1]:
        start = split[0]
        end = split[1]
        if start[0] > end[0]:
            end = split[0]
            start = split[1]

        # Do not plot pairs that extend beyond the current range
        if range_min > start[0] or range_max < end[0]:
            continue
            
        p = [float(start[0] - range_min)/float(range_max - range_min), \
             float(end[0] - range_min)/float(range_max - range_min)]

        color = 'black'

        if start[1] != end[1]: #INV
            if start[1] == '+': 
                color = 'green'
            else:
                color = 'blue'
        elif start[1] == '+' and end[1] == '+' and start[2] < end[2]: #DEL
            color = 'black'
        elif start[1] == '-' and end[1] == '-' and start[2] > end[2]: #DEL
            color = 'black'
        elif start[1] == '+' and end[1] == '+' and start[2] > start[2]: #DUP
            color = 'red'
        elif start[1] == '-' and end[1] == '-' and start[2] < end[2]: #DUP
            color = 'red'
        
        insert_size = end[0] - start[0]

        ax.plot(p,\
                [insert_size,insert_size],\
                ':',\
                color=color, \
                alpha=0.25, \
                lw=1, \
                marker='o',
                markersize=marker_size)


    if max_insert_size-min_insert_size != 0: 
        ax.yaxis.set_ticks(np.arange(min_insert_size, \
                     max_insert_size, \
                     max(2,(max_insert_size-min_insert_size)/4)))

    if options.titles and \
            len(options.titles.split(',')) == len(options.bams.split(',')):
        ax.set_title(options.titles.split(',')[ax_i-1], \
                     fontsize=8, loc='left')
    else:
        ax.set_title(os.path.basename(options.bams.split(',')[ax_i-1]), \
                     fontsize=8, loc='left')


    # Plot depth
    ax.set_xlim([0,1])
    ax.spines['top'].set_visible(False)
    ax.spines['bottom'].set_visible(False)
    ax.spines['left'].set_visible(False)
    ax.spines['right'].set_visible(False)
    ax.tick_params(axis='y', labelsize=6)
    matplotlib.pyplot.tick_params(axis='x',length=0)
    matplotlib.pyplot.tick_params(axis='y',length=0)

    if ax_i+1 < num_ax:
        ax.set_xticklabels([])
    else:
        labels = [int(range_min + l*(range_max-range_min)) \
                for l in ax.xaxis.get_majorticklocs()]
        ax.set_xticklabels(labels, fontsize=6)
        ax.set_xlabel('Chromosomal position on ' + options.chrom, fontsize=8)
    ax.set_ylabel('Insert size', fontsize=8)

    cover_x = []
    cover_y = []

    if max([d[1] for d in all_plot_depths[ax_i-1]]) == 0: continue

    for d in all_plot_depths[ax_i - 1]:
        cover_x.append(float(d[0] - range_min)/float(range_max - range_min))
        cover_y.append(d[1])

    ax2 = ax.twinx()
    ax2.set_xlim([0,1])
    ax2.set_ylim([0,max_plot_depth])
    ax2.fill_between(cover_x, \
                     cover_y, \
                     [0] * len(cover_y),
                     color='grey',
                     alpha=0.25)
 
    ax2.set_ylabel('Coverage', fontsize=8)
    ax2.tick_params(axis='y', colors='grey', labelsize=6)
    ax2.spines['top'].set_visible(False)
    ax2.spines['bottom'].set_visible(False)
    ax2.spines['left'].set_visible(False)
    ax2.spines['right'].set_visible(False)
    matplotlib.pyplot.tick_params(axis='x',length=0)
    matplotlib.pyplot.tick_params(axis='y',length=0)

    ax_i += 1

# Plot the variant
ax =  matplotlib.pyplot.subplot(gs[0])
r=[float(int(options.start) - range_min)/float(range_max - range_min), \
    float(int(options.end) - range_min)/float(range_max - range_min)]
ax.plot(r,[0,0],'-',color='black',lw=3)
ax.set_xlim([0,1])
ax.spines['top'].set_visible(False)
ax.spines['bottom'].set_visible(False)
ax.spines['left'].set_visible(False)
ax.spines['right'].set_visible(False)
matplotlib.pyplot.tick_params(axis='x',length=0)
matplotlib.pyplot.tick_params(axis='y',length=0)
ax.set_xticklabels([])
ax.set_yticklabels([])


sv_size = float(options.end) - float(options.start)
sv_size_unit = 'bp'

if sv_size > 1000000:
    sv_size = "{0:0.2f}".format(sv_size/1000000.0)
    sv_size_unit = 'mb'
if sv_size > 1000:
    sv_size = "{0:0.2f}".format(sv_size/1000.0)
    sv_size_unit = 'kb'

sv_title = str(sv_size) + ' ' + sv_size_unit

if options.sv_type:
    sv_title += ' ' + options.sv_type

ax.set_title(sv_title, fontsize=8)


marker_colors = ['black', 'red', 'blue', 'green']
legend_elements = []

for color in marker_colors:
    legend_elements += [matplotlib.pyplot.Line2D([0,0],[0,1], \
            color=color,
            linestyle='-',
            lw=1)]

legend_elements += [matplotlib.pyplot.Line2D([0,0],[0,1], \
            markerfacecolor="None",
            markeredgecolor='grey',
            color='grey',
            marker='o', \
            markersize=marker_size,
            linestyle=':',
            lw=1)]

legend_elements += [matplotlib.pyplot.Line2D([0,0],[0,1], \
            markerfacecolor="None",
            markeredgecolor='grey',
            color='grey',
            marker='s', \
            markersize=marker_size,
            linestyle='-',
            lw=1)]

fig.legend( legend_elements ,
            ["Deletion/Normal",\
             "Duplication", \
             "Inversion", \
             "Inversion", \
             "Split-read", \
             "Pair-end read"], \
            fontsize = 6,
            bbox_to_anchor=(1, 1),
            bbox_transform=matplotlib.pyplot.gcf().transFigure,
            frameon=False)

# Plot sorted/bgziped/tabixed transcript file
if options.transcript_file:
    tbx = pysam.TabixFile(options.transcript_file)

    genes = {}
    transcripts = {}
    cdss = {}

    for row in tbx.fetch(options.chrom, \
                         int(options.start), \
                         int(options.end)):
        A = row.split()
        if A[1] != 'ensembl_havana': continue

        if A[2] == 'gene':
            info =  dict([list(val.split('=')) for val in A[8].split(';')])

            genes[info['Name']] = [A[0],int(A[3]), int(A[4]),info]

        elif A[2] == 'transcript':
            info =  dict([list(val.split('=')) for val in A[8].split(';')])
            
            if info['Parent'] not in transcripts:
                transcripts[info['Parent']] = {}

            transcripts[info['Parent']][info['ID']] = \
                    [A[0],int(A[3]), int(A[4]),info]

        elif A[2] == 'CDS':

            info =  dict([list(val.split('=')) for val in A[8].split(';')])
            
            if info['Parent'] not in cdss:
                cdss[info['Parent']] = {}

            if info['ID'] not in cdss[info['Parent']]:
                cdss[info['Parent']][info['ID']] = []

            cdss[info['Parent']][info['ID']].append([A[0], \
                                                     int(A[3]), \
                                                     int(A[4]), \
                                                     info])

    ax =  matplotlib.pyplot.subplot(gs[num_ax-1])

    t_i = 0
    for gene in genes:
        gene_id = genes[gene][3]['ID']
        if gene_id not in transcripts: continue
        for transcript in transcripts[gene_id]:
            t_start = max(range_min, transcripts[gene_id][transcript][1])
            t_end = min(range_max, transcripts[gene_id][transcript][2])
            r=[float(t_start - range_min)/float(range_max - range_min), \
               float(t_end - range_min)/float(range_max - range_min)]
            ax.plot(r,[t_i,t_i],'-',color='cornflowerblue',lw=1)

            ax.text(r[0],t_i + 0.02,gene,fontsize=6,color='cornflowerblue')

        
            if transcript in cdss:
                for cds in cdss[transcript]:
                    for exon in cdss[transcript][cds]:
                        e_start = max(range_min,exon[1])
                        e_end = min(range_max,exon[2])
                        r=[float(e_start - range_min)/float(range_max - range_min), \
                            float(e_end - range_min)/float(range_max - range_min)]
                        ax.plot(r,[t_i,t_i],'-',color='cornflowerblue',lw=4)

                t_i += 1

    ax.set_xlim([0,1])
    ax.spines['top'].set_visible(False)
    ax.spines['bottom'].set_visible(False)
    ax.spines['left'].set_visible(False)
    ax.spines['right'].set_visible(False)

    matplotlib.pyplot.tick_params(axis='x',length=0)
    matplotlib.pyplot.tick_params(axis='y',length=0)
    ax.set_xticklabels([])
    ax.set_yticklabels([])
    labels = [int(range_min + l*(range_max-range_min)) \
            for l in ax.xaxis.get_majorticklocs()]
    ax.set_xticklabels(labels, fontsize=6)
    ax.set_xlabel('Chromosomal position on ' + options.chrom, fontsize=8)

if len(options.bams.split(',')) > 3:
    matplotlib.pyplot.tight_layout()
matplotlib.pyplot.savefig(options.output_file)

if options.output_args:
    import json
    metadata = {
            "bams":     options.bams,
            "chr":      options.chrom,
            "start":    options.start,
            "end":      options.end,
            "svtype":   options.sv_type
    }
    meta_file = open(os.path.splitext(options.output_file)[0] + ".json", 'w')
    meta_file.write(json.dumps(metadata))
    meta_file.close()<|MERGE_RESOLUTION|>--- conflicted
+++ resolved
@@ -97,10 +97,10 @@
                   help="GFF of transcripts")
 
 parser.add_option("-a",
-                  dest="output_args",
+                  dest="print_args",
                   action="store_true",
                   default=False,
-                  help="Write commandline arguments to a .json file (named after output_file")
+                  help="Print commandline arguments")
 
 
 (options, args) = parser.parse_args()
@@ -227,7 +227,7 @@
 if options.max_depth:
     max_depth=options.max_depth
     sampled_plot_pairs = [] 
-    
+
     for plot_pairs in all_pairs:
         sampled_plot_pair = []
         plus_minus_pairs = []
@@ -245,15 +245,9 @@
             stdev = statistics.stdev(lens)
 
             outside_norm = [pair for pair in plus_minus_pairs \
-<<<<<<< HEAD
-                        if pair[1][1] - pair[0][0] >= (mean + 4*stdev)]
-            inside_norm = [pair for pair in plus_minus_pairs \
-                        if pair[1][1] - pair[0][0] < (mean + 2*stdev)]
-=======
                         if pair[1][1] - pair[0][0] >= (mean + options.z*stdev)]
             inside_norm = [pair for pair in plus_minus_pairs \
                         if pair[1][1] - pair[0][0] < (mean + options.z*stdev)]
->>>>>>> c471bcee
 
             sampled_plot_pair += outside_norm
             if len(inside_norm) > max_depth:
@@ -262,18 +256,14 @@
                 sampled_plot_pair += inside_norm
         else:
             sampled_plot_pair+=plus_minus_pairs
-<<<<<<< HEAD
-=======
-
->>>>>>> c471bcee
+
         sampled_plot_pairs.append(sampled_plot_pair)
+
     all_pairs = sampled_plot_pairs
 
 matplotlib.rcParams.update({'font.size': 12})
-
-height = 1.1 + (1.33 * len(options.bams.split(',')))
-fig = matplotlib.pyplot.figure(figsize=(8,height),dpi=300)
-fig.subplots_adjust( left=0.075, right=.85, bottom=.15, top=0.9)
+fig = matplotlib.pyplot.figure(figsize=(8,5),dpi=300)
+fig.subplots_adjust(wspace=.05,left=.01,bottom=.01)
 
 num_ax = len(options.bams.split(','))+1
 
@@ -490,7 +480,7 @@
             linestyle='-',
             lw=1)]
 
-fig.legend( legend_elements ,
+ax.legend( legend_elements ,
             ["Deletion/Normal",\
              "Duplication", \
              "Inversion", \
@@ -587,19 +577,30 @@
     ax.set_xticklabels(labels, fontsize=6)
     ax.set_xlabel('Chromosomal position on ' + options.chrom, fontsize=8)
 
-if len(options.bams.split(',')) > 3:
-    matplotlib.pyplot.tight_layout()
+matplotlib.pyplot.tight_layout()
 matplotlib.pyplot.savefig(options.output_file)
 
-if options.output_args:
-    import json
-    metadata = {
-            "bams":     options.bams,
-            "chr":      options.chrom,
-            "start":    options.start,
-            "end":      options.end,
-            "svtype":   options.sv_type
-    }
-    meta_file = open(os.path.splitext(options.output_file)[0] + ".json", 'w')
-    meta_file.write(json.dumps(metadata))
-    meta_file.close()+
+if options.print_args:
+    print ('#' + '\t'.join([ 'titles',
+                            'reference',
+                            'bams',
+                            'output_file',
+                            'start',
+                            'end',
+                            'chrom',
+                            'window',
+                            'max_depth',
+                            'sv_type',
+                            'transcript_file']))
+    print ('\t'.join([ options.titles if options.titles else 'None',
+                      options.reference if options.reference else 'None',
+                      options.bams,
+                      options.output_file,
+                      options.start,
+                      options.end,
+                      options.chrom,
+                      str(options.window),
+                      str(options.max_depth) if options.max_depth else 'None',
+                      options.sv_type,
+                      options.transcript_file if options.transcript_file else 'None']))